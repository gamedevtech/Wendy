
<<<<<<< HEAD
set(TESTS clear cubemap deferred font geometry graph sprite2 sprite3 tessellation)
=======
add_definitions(-DWENDY_MEDIA_DIR=\"${WENDY_MEDIA_DIR}\")

set(TESTS clear cubemap deferred font graph sprite2 sprite3)
>>>>>>> 37ff84c8

foreach(test ${TESTS})
  add_executable(${test} WIN32 MACOSX_BUNDLE ${test}.cpp)
  target_link_libraries(${test} wendy ${WENDY_LIBRARIES})

  # Beautify the name for OSX bundle
  if(APPLE)
    string(SUBSTRING ${test} 0 1 first)
    string(SUBSTRING ${test} 1 -1 rest)
    string(TOUPPER ${first} first)
    set_target_properties(${test} PROPERTIES
                          MACOSX_BUNDLE_BUNDLE_NAME "${first}${rest}"
                          MACOSX_BUNDLE_GUI_IDENTIFIER org.elmindreda.wendy.${test})
  endif(APPLE)
endforeach()

set_target_properties(${TESTS} PROPERTIES DEBUG_POSTFIX "_debug")

if(MSVC)
  # Tell MSVC to use main instead of WinMain for Windows subsystem executables
  set_target_properties(${TESTS} PROPERTIES LINK_FLAGS "/ENTRY:mainCRTStartup")
endif(MSVC)
<|MERGE_RESOLUTION|>--- conflicted
+++ resolved
@@ -1,11 +1,7 @@
 
-<<<<<<< HEAD
-set(TESTS clear cubemap deferred font geometry graph sprite2 sprite3 tessellation)
-=======
 add_definitions(-DWENDY_MEDIA_DIR=\"${WENDY_MEDIA_DIR}\")
 
-set(TESTS clear cubemap deferred font graph sprite2 sprite3)
->>>>>>> 37ff84c8
+set(TESTS clear cubemap deferred font geometry graph sprite2 sprite3 tessellation)
 
 foreach(test ${TESTS})
   add_executable(${test} WIN32 MACOSX_BUNDLE ${test}.cpp)
