///////////////////////////////////////////////////////////////////////
// Wendy OpenGL library
// Copyright (c) 2006 Camilla Berglund <elmindreda@elmindreda.org>
//
// This software is provided 'as-is', without any express or implied
// warranty. In no event will the authors be held liable for any
// damages arising from the use of this software.
//
// Permission is granted to anyone to use this software for any
// purpose, including commercial applications, and to alter it and
// redistribute it freely, subject to the following restrictions:
//
//  1. The origin of this software must not be misrepresented; you
//     must not claim that you wrote the original software. If you use
//     this software in a product, an acknowledgment in the product
//     documentation would be appreciated but is not required.
//
//  2. Altered source versions must be plainly marked as such, and
//     must not be misrepresented as being the original software.
//
//  3. This notice may not be removed or altered from any source
//     distribution.
//
///////////////////////////////////////////////////////////////////////

#include <wendy/Config.h>

#include <wendy/Core.h>
#include <wendy/Block.h>

#include <wendy/OpenGL.h>
#include <wendy/GLBuffer.h>
#include <wendy/GLTexture.h>
#include <wendy/GLProgram.h>
#include <wendy/GLContext.h>

#define GLEW_STATIC
#include <GL/glew.h>

#include <internal/GLConvert.h>

#include <algorithm>
#include <cstring>
#include <sstream>

///////////////////////////////////////////////////////////////////////

namespace wendy
{
  namespace GL
  {

///////////////////////////////////////////////////////////////////////

namespace
{

unsigned int getElementCount(Attribute::Type type)
{
  switch (type)
  {
    case Attribute::FLOAT:
      return 1;
    case Attribute::VEC2:
      return 2;
    case Attribute::VEC3:
      return 3;
    case Attribute::VEC4:
      return 4;
  }

  logError("Invalid GLSL attribute type %u", type);
  return 0;
}

GLenum getElementType(Attribute::Type type)
{
  switch (type)
  {
    case Attribute::FLOAT:
    case Attribute::VEC2:
    case Attribute::VEC3:
    case Attribute::VEC4:
      return GL_FLOAT;
  }

  logError("Invalid GLSL attribute type %u", type);
  return 0;
}

bool isSupportedAttributeType(GLenum type)
{
  switch (type)
  {
    case GL_FLOAT:
    case GL_FLOAT_VEC2:
    case GL_FLOAT_VEC3:
    case GL_FLOAT_VEC4:
      return true;
  }

  return false;
}

Attribute::Type convertAttributeType(GLenum type)
{
  switch (type)
  {
    case GL_FLOAT:
      return Attribute::FLOAT;
    case GL_FLOAT_VEC2:
      return Attribute::VEC2;
    case GL_FLOAT_VEC3:
      return Attribute::VEC3;
    case GL_FLOAT_VEC4:
      return Attribute::VEC4;
  }

  logError("Unsupported GLSL attribute type %u", type);
  return Attribute::Type(0);
}

bool isSupportedSamplerType(GLenum type)
{
  switch (type)
  {
    case GL_SAMPLER_1D:
    case GL_SAMPLER_2D:
    case GL_SAMPLER_3D:
    case GL_SAMPLER_2D_RECT_ARB:
    case GL_SAMPLER_CUBE:
      return true;
  }

  return false;
}

Sampler::Type convertSamplerType(GLenum type)
{
  switch (type)
  {
    case GL_SAMPLER_1D:
      return Sampler::SAMPLER_1D;
    case GL_SAMPLER_2D:
      return Sampler::SAMPLER_2D;
    case GL_SAMPLER_3D:
      return Sampler::SAMPLER_3D;
    case GL_SAMPLER_2D_RECT_ARB:
      return Sampler::SAMPLER_RECT;
    case GL_SAMPLER_CUBE:
      return Sampler::SAMPLER_CUBE;
  }

  logError("Unsupported GLSL sampler type %u", type);
  return Sampler::Type(0);
}

bool isSupportedUniformType(GLenum type)
{
  switch (type)
  {
    case GL_FLOAT:
    case GL_FLOAT_VEC2:
    case GL_FLOAT_VEC3:
    case GL_FLOAT_VEC4:
    case GL_FLOAT_MAT2:
    case GL_FLOAT_MAT3:
    case GL_FLOAT_MAT4:
      return true;
  }

  return false;
}

Uniform::Type convertUniformType(GLenum type)
{
  switch (type)
  {
    case GL_FLOAT:
      return Uniform::FLOAT;
    case GL_FLOAT_VEC2:
      return Uniform::VEC2;
    case GL_FLOAT_VEC3:
      return Uniform::VEC3;
    case GL_FLOAT_VEC4:

      return Uniform::VEC4;
    case GL_FLOAT_MAT2:
      return Uniform::MAT2;
    case GL_FLOAT_MAT3:
      return Uniform::MAT3;
    case GL_FLOAT_MAT4:
      return Uniform::MAT4;
  }

  logError("Unsupported GLSL uniform type %u", type);
  return Uniform::Type(0);
}

bool readTextFile(ResourceIndex& index, String& text, const Path& path)
{
  std::ifstream stream;
  if (!index.openFile(stream, path))
    return false;

  stream.seekg(0, std::ios::end);

  text.resize((unsigned int) stream.tellg());

  stream.seekg(0, std::ios::beg);
  stream.read(&text[0], text.size());
  return true;
}

GLuint createShader(GL::Context& context, GLenum type, const Shader& shader)
{
  String decl;
  if (shader.version > 100)
  {
    std::ostringstream ss; ss << shader.version;
    decl.append("#version " + ss.str() + "\n");
  }
  decl.append("#line 0 0\n");
  decl.append(context.getSharedProgramStateDeclaration());

  String main;
  main.append("#line 0 1\n");
  main.append(shader.text);

  GLsizei lengths[2];
  const GLchar* strings[2];

  lengths[0] = decl.length();
  strings[0] = (const GLchar*) decl.c_str();

  lengths[1] = main.length();
  strings[1] = (const GLchar*) main.c_str();

  GLuint shaderID = glCreateShader(type);
  glShaderSource(shaderID, 2, strings, lengths);
  glCompileShader(shaderID);

  GLint status;
  glGetShaderiv(shaderID, GL_COMPILE_STATUS, &status);

  GLint length;
  glGetShaderiv(shaderID, GL_INFO_LOG_LENGTH, &length);
<<<<<<< HEAD
  String infoLog;
  if (length > 0)
  {
    infoLog.resize(length);
    glGetShaderInfoLog(shaderID, length, NULL, &infoLog[0]);
  }
  if (!status)
  {
    if (length > 0)
=======

  String infoLog;

  if (length > 0)
  {
    infoLog.resize(length);
    glGetShaderInfoLog(shaderID, length, NULL, &infoLog[0]);
  }

  if (!status)
  {
    if (length > 0)
    {
>>>>>>> bf0b42e5
      logError("Failed to compile shader \'%s\':\n%s",
               shader.path.asString().c_str(),
               infoLog.c_str());
    else
      checkGL("Failed to compile shader \'%s\'", shader.path.asString().c_str());

    glDeleteShader(shaderID);
    return 0;
  }
  else if (length > 1)
  {
    logWarning("Warning compiling shader \'%s\':\n%s",
               shader.path.asString().c_str(),
               infoLog.c_str());
  }

  if (length > 1)
  {
    logWarning("Warning(s) compiling shader \'%s\':\n%s",
               shader.path.asString().c_str(),
               infoLog.c_str());
  }

  if (!checkGL("Failed to create object for shader \'%s\'",
               shader.path.asString().c_str()))
  {
    glDeleteShader(shaderID);
    return 0;
  }

  return shaderID;
}

String getProgramInfoLog(GLuint programID)
{
  GLint length;
  glGetProgramiv(programID, GL_INFO_LOG_LENGTH, &length);

  if (length > 0)
  {
    String infoLog;
    infoLog.resize(length);

    glGetProgramInfoLog(programID, length, NULL, &infoLog[0]);

    return infoLog;
  }

  return String();
}

const unsigned int PROGRAM_XML_VERSION = 4;

} /*namespace*/

///////////////////////////////////////////////////////////////////////

Shader::Shader()
{
}

Shader::Shader(const char* initText, const Path& initPath, unsigned int initVersion):
  text(initText),
  path(initPath),
  version(initVersion)
{
}

///////////////////////////////////////////////////////////////////////

bool Attribute::operator == (const char* string) const
{
  return name == string;
}

bool Attribute::isScalar() const
{
  return type == FLOAT;
}

bool Attribute::isVector() const
{
  if (type == VEC2 || type == VEC3 || type == VEC4)
    return true;

  return false;
}

Attribute::Type Attribute::getType() const
{
  return type;
}

const String& Attribute::getName() const
{
  return name;
}

void Attribute::bind(size_t stride, size_t offset)
{
  glVertexAttribPointer(location,
                        getElementCount(type),
                        getElementType(type),
                        GL_FALSE,
                        stride,
                        (const void*) offset);

#if WENDY_DEBUG
  checkGL("Failed to set attribute \'%s\'", name.c_str());
#endif
}

const char* Attribute::getTypeName(Type type)
{
  switch (type)
  {
    case FLOAT:
      return "float";
    case VEC2:
      return "vec2";
    case VEC3:
      return "vec3";
    case VEC4:
      return "vec4";
  }

  logError("Invalid GLSL attribute type %u", type);
  return "INVALID";
}

///////////////////////////////////////////////////////////////////////

void Sampler::bind(unsigned int unit)
{
  glUniform1i(location, unit);

#if WENDY_DEBUG
  checkGL("Failed to set sampler \'%s\'", name.c_str());
#endif
}

bool Sampler::operator == (const char* string) const
{
  return name == string;
}

bool Sampler::isShared() const
{
  return sharedID != INVALID_SHARED_STATE_ID;
}

Sampler::Type Sampler::getType() const
{
  return type;
}

const String& Sampler::getName() const
{
  return name;
}

int Sampler::getSharedID() const
{
  return sharedID;
}

const char* Sampler::getTypeName(Type type)
{
  switch (type)
  {
    case SAMPLER_1D:
      return "sampler1D";
    case SAMPLER_2D:
      return "sampler2D";
    case SAMPLER_3D:
      return "sampler3D";
    case SAMPLER_RECT:
      return "sampler2DRect";
    case SAMPLER_CUBE:
      return "samplerCube";
  }

  logError("Invalid GLSL sampler type %u", type);
  return "INVALID";
}

///////////////////////////////////////////////////////////////////////

void Uniform::copyFrom(const void* data)
{
  switch (type)
  {
    case FLOAT:
      glUniform1fv(location, 1, (const float*) data);
      break;
    case VEC2:
      glUniform2fv(location, 1, (const float*) data);
      break;
    case VEC3:
      glUniform3fv(location, 1, (const float*) data);
      break;
    case VEC4:
      glUniform4fv(location, 1, (const float*) data);
      break;
    case MAT2:
      glUniformMatrix2fv(location, 1, GL_FALSE, (const float*) data);
      break;
    case MAT3:
      glUniformMatrix3fv(location, 1, GL_FALSE, (const float*) data);
      break;
    case MAT4:
      glUniformMatrix4fv(location, 1, GL_FALSE, (const float*) data);
      break;
  }

#if WENDY_DEBUG
  checkGL("Failed to set uniform \'%s\'", name.c_str());
#endif
}

bool Uniform::operator == (const char* string) const
{
  return name == string;
}

bool Uniform::isShared() const
{
  return sharedID != INVALID_SHARED_STATE_ID;
}

bool Uniform::isScalar() const
{
  return type == FLOAT;
}

bool Uniform::isVector() const
{
  if (type == VEC2 || type == VEC3 || type == VEC4)
    return true;

  return false;
}

bool Uniform::isMatrix() const
{
  if (type == MAT2 || type == MAT3 || type == MAT4)
    return true;

  return false;
}

Uniform::Type Uniform::getType() const
{
  return type;
}

const String& Uniform::getName() const
{
  return name;
}

unsigned int Uniform::getElementCount() const
{
  switch (type)
  {
    case Uniform::FLOAT:
      return 1;
    case Uniform::VEC2:
      return 2;
    case Uniform::VEC3:
      return 3;
    case Uniform::VEC4:
      return 4;
    case Uniform::MAT2:
      return 2 * 2;
    case Uniform::MAT3:
      return 3 * 3;
    case Uniform::MAT4:
      return 4 * 4;
  }

  logError("Invalid GLSL uniform type %u", type);
  return 0;
}

int Uniform::getSharedID() const
{
  return sharedID;
}

const char* Uniform::getTypeName(Type type)
{
  switch (type)
  {
    case FLOAT:
      return "float";
    case VEC2:
      return "vec2";
    case VEC3:
      return "vec3";
    case VEC4:
      return "vec4";
    case MAT2:
      return "mat2";
    case MAT3:
      return "mat3";
    case MAT4:
      return "mat4";
  }

  logError("Invalid GLSL uniform type %u", type);
  return "INVALID";
}

///////////////////////////////////////////////////////////////////////

Program::~Program()
{
  if (vertexShaderID)
    glDeleteShader(vertexShaderID);

  if (fragmentShaderID)
    glDeleteShader(fragmentShaderID);

  if (programID)
    glDeleteProgram(programID);
}

Attribute* Program::findAttribute(const char* name)
{
  AttributeList::iterator i = std::find(attributes.begin(), attributes.end(), name);
  if (i == attributes.end())
    return NULL;

  return &(*i);
}

const Attribute* Program::findAttribute(const char* name) const
{
  AttributeList::const_iterator i = std::find(attributes.begin(), attributes.end(), name);
  if (i == attributes.end())
    return NULL;

  return &(*i);
}

Sampler* Program::findSampler(const char* name)
{
  SamplerList::iterator s = std::find(samplers.begin(), samplers.end(), name);
  if (s == samplers.end())
    return NULL;

  return &(*s);
}

const Sampler* Program::findSampler(const char* name) const
{
  SamplerList::const_iterator s = std::find(samplers.begin(), samplers.end(), name);
  if (s == samplers.end())
    return NULL;

  return &(*s);
}

Uniform* Program::findUniform(const char* name)
{
  UniformList::iterator i = std::find(uniforms.begin(), uniforms.end(), name);
  if (i == uniforms.end())
    return NULL;

  return &(*i);
}

const Uniform* Program::findUniform(const char* name) const
{
  UniformList::const_iterator i = std::find(uniforms.begin(), uniforms.end(), name);
  if (i == uniforms.end())
    return NULL;

  return &(*i);
}

bool Program::isCurrent() const
{
  return context.getCurrentProgram() == this;
}

bool Program::hasTessellation() const
{
  return tessCtrlShaderID > 0 || tessEvalShaderID > 0;
}

unsigned int Program::getAttributeCount() const
{
  return attributes.size();
}

Attribute& Program::getAttribute(unsigned int index)
{
  return attributes[index];
}

const Attribute& Program::getAttribute(unsigned int index) const
{
  return attributes[index];
}

unsigned int Program::getSamplerCount() const
{
  return samplers.size();
}

Sampler& Program::getSampler(unsigned int index)
{
  return samplers[index];
}

const Sampler& Program::getSampler(unsigned int index) const
{
  return samplers[index];
}

unsigned int Program::getUniformCount() const
{
  return uniforms.size();
}

Uniform& Program::getUniform(unsigned int index)
{
  return uniforms[index];
}

const Uniform& Program::getUniform(unsigned int index) const
{
  return uniforms[index];
}

Context& Program::getContext() const
{
  return context;
}

Ref<Program> Program::create(const ResourceInfo& info,
                             Context& context,
                             const Shader& vertexShader,
                             const Shader& fragmentShader)
{
  Ref<Program> program(new Program(info, context));
  if (!program->attachShader(vertexShader, GL_VERTEX_SHADER)) return NULL;
  if (!program->attachShader(fragmentShader, GL_FRAGMENT_SHADER)) return NULL;
  if (!program->linkProgram()) return NULL;

  return program;
}

Ref<Program> Program::create(const ResourceInfo& info,
                             Context& context,
                             const Shader& vertexShader,
                             const Shader& fragmentShader,
                             const Shader& geometryShader)
{
  Ref<Program> program(new Program(info, context));
  if (!program->attachShader(vertexShader, GL_VERTEX_SHADER)) return NULL;
  if (!program->attachShader(fragmentShader, GL_FRAGMENT_SHADER)) return NULL;
  if (!program->attachShader(geometryShader, GL_GEOMETRY_SHADER)) return NULL;
  if (!program->linkProgram()) return NULL;

  return program;
}

Ref<Program> Program::create(const ResourceInfo& info,
                             Context& context,
                             const Shader& vertexShader,
                             const Shader& fragmentShader,
                             const Shader& tessCtrlShader,
                             const Shader& tessEvalShader)
{
  Ref<Program> program(new Program(info, context));
  if (!program->attachShader(vertexShader, GL_VERTEX_SHADER)) return NULL;
  if (!program->attachShader(fragmentShader, GL_FRAGMENT_SHADER)) return NULL;
  if (!program->attachShader(tessCtrlShader, GL_TESS_CONTROL_SHADER)) return NULL;
  if (!program->attachShader(tessEvalShader, GL_TESS_EVALUATION_SHADER)) return NULL;
  if (!program->linkProgram()) return NULL;

  return program;
}

Ref<Program> Program::create(const ResourceInfo& info,
                             Context& context,
                             const Shader& vertexShader,
                             const Shader& fragmentShader,
                             const Shader& geometryShader,
                             const Shader& tessCtrlShader,
                             const Shader& tessEvalShader)
{
  Ref<Program> program(new Program(info, context));
  if (!program->attachShader(vertexShader, GL_VERTEX_SHADER)) return NULL;
  if (!program->attachShader(fragmentShader, GL_FRAGMENT_SHADER)) return NULL;
  if (!program->attachShader(geometryShader, GL_GEOMETRY_SHADER)) return NULL;
  if (!program->attachShader(tessCtrlShader, GL_TESS_CONTROL_SHADER)) return NULL;
  if (!program->attachShader(tessEvalShader, GL_TESS_EVALUATION_SHADER)) return NULL;
  if (!program->linkProgram()) return NULL;

  return program;
}

Ref<Program> Program::read(Context& context, const Path& path)
{
  ProgramReader reader(context);
  return reader.read(path);
}

Program::Program(const ResourceInfo& info, Context& initContext):
  Resource(info),
  context(initContext),
  vertexShaderID(0),
  fragmentShaderID(0),
  geometryShaderID(0),
  tessCtrlShaderID(0),
  tessEvalShaderID(0),
  programID(0)
{
}

Program::Program(const Program& source):
  Resource(source),
  context(source.context),
  vertexShaderID(0),
  fragmentShaderID(0),
  geometryShaderID(0),
  tessCtrlShaderID(0),
  tessEvalShaderID(0),
  programID(0)
{
}

bool Program::attachShader(const Shader& shader, unsigned int type)
{
  GLuint shaderID = createShader(context, type, shader);
  if (!shaderID)
    return false;

  switch(type) {
    case GL_VERTEX_SHADER: vertexShaderID = shaderID; break;
    case GL_TESS_CONTROL_SHADER: tessCtrlShaderID = shaderID; break;
    case GL_TESS_EVALUATION_SHADER: tessEvalShaderID = shaderID; break;
    case GL_GEOMETRY_SHADER: geometryShaderID = shaderID; break;
    case GL_FRAGMENT_SHADER: fragmentShaderID = shaderID; break;
    default: panic("Invalid shader type"); break;
  }

  return true;
}

bool Program::linkProgram()
{
  programID = glCreateProgram();

  if (!vertexShaderID || !fragmentShaderID)
    return false;

  glAttachShader(programID, vertexShaderID);
  glAttachShader(programID, fragmentShaderID);

  if (tessCtrlShaderID) glAttachShader(programID, tessCtrlShaderID);
  if (tessEvalShaderID) glAttachShader(programID, tessEvalShaderID);
  if (geometryShaderID) glAttachShader(programID, geometryShaderID);

  glLinkProgram(programID);

  String infoLog = getProgramInfoLog(programID);

  int status;
  glGetProgramiv(programID, GL_LINK_STATUS, &status);
<<<<<<< HEAD
  String infoLog = getProgramInfoLog(programID);
=======

>>>>>>> bf0b42e5
  if (!status)
  {
    logError("Failed to link program \'%s\':\n%s",
             path.asString().c_str(),
             infoLog.c_str());
    return false;
  }
  else if (infoLog.length() > 1)
  {
    logWarning("Warning when linking program \'%s\':\n%s",
             path.asString().c_str(),
             infoLog.c_str());
  }

  /* FIXME: Gives invalid enum errors ?!
  if (geometryShaderID) {
    glProgramParameteri(programID, GL_GEOMETRY_VERTICES_OUT, context.getLimits().getMaxGeometryOutputVertices());
    glProgramParameteri(programID, GL_GEOMETRY_INPUT_TYPE, GL_TRIANGLES);
    glProgramParameteri(programID, GL_GEOMETRY_OUTPUT_TYPE, GL_TRIANGLE_STRIP);
  }*/

  if (infoLog.length() > 1)
  {
    logWarning("Warning(s) when linking program \'%s\':\n%s",
             path.asString().c_str(),
             infoLog.c_str());
  }

  if (!checkGL("Failed to create object for program \'%s\'",
               getPath().asString().c_str()))
  {
    return false;
  }

  if (!retrieveUniforms())
    return false;

  if (!retrieveAttributes())
    return false;

  return true;
}

bool Program::retrieveUniforms()
{
  GLint uniformCount;
  glGetProgramiv(programID, GL_ACTIVE_UNIFORMS, &uniformCount);

  uniforms.reserve(uniformCount);

  GLint maxNameLength;
  glGetProgramiv(programID, GL_ACTIVE_UNIFORM_MAX_LENGTH, &maxNameLength);

  char* uniformName = new char [maxNameLength + 1];

  for (int i = 0;  i < uniformCount;  i++)
  {
    GLsizei nameLength;
    GLint uniformSize;
    GLenum uniformType;

    glGetActiveUniform(programID,
                       i,
                       maxNameLength + 1,
                       &nameLength,
                       &uniformSize,
                       &uniformType,
                       uniformName);

    if (std::strncmp(uniformName, "gl_", 3) == 0)
    {
      logWarning("Program \'%s\' uses built-in uniform \'%s\'",
                 getPath().asString().c_str(),
                 uniformName);
      continue;
    }

    if (isSupportedUniformType(uniformType))
    {
      uniforms.push_back(Uniform());
      Uniform& uniform = uniforms.back();
      uniform.name = uniformName;
      uniform.type = convertUniformType(uniformType);
      uniform.location = glGetUniformLocation(programID, uniformName);
      uniform.sharedID = context.getSharedUniformID(uniform.name.c_str(), uniform.type);
    }
    else if (isSupportedSamplerType(uniformType))
    {
      samplers.push_back(Sampler());
      Sampler& sampler = samplers.back();
      sampler.name = uniformName;
      sampler.type = convertSamplerType(uniformType);
      sampler.location = glGetUniformLocation(programID, uniformName);
      sampler.sharedID = context.getSharedSamplerID(sampler.name.c_str(), sampler.type);
    }
    else
      logWarning("Skipping uniform \'%s\' of unsupported type", uniformName);
  }

  delete [] uniformName;

  if (!checkGL("Failed to retrieve uniforms for program \'%s\'",
               getPath().asString().c_str()))
  {
    return false;
  }

  return true;
}

bool Program::retrieveAttributes()
{
  GLint attributeCount;
  glGetProgramiv(programID, GL_ACTIVE_ATTRIBUTES, &attributeCount);

  attributes.reserve(attributeCount);

  GLint maxNameLength;
  glGetProgramiv(programID, GL_ACTIVE_ATTRIBUTE_MAX_LENGTH, &maxNameLength);

  char* attributeName = new char [maxNameLength + 1];

  for (int i = 0;  i < attributeCount;  i++)
  {
    GLsizei nameLength;
    GLint attributeSize;
    GLenum attributeType;

    glGetActiveAttrib(programID,
                      i,
                      maxNameLength + 1,
                      &nameLength,
                      &attributeSize,
                      &attributeType,
                      attributeName);

    if (!isSupportedAttributeType(attributeType))
    {
      logWarning("Skipping attribute \'%s\' of unsupported type", attributeName);
      continue;
    }

    attributes.push_back(Attribute());
    Attribute& attribute = attributes.back();
    attribute.name = attributeName;
    attribute.type = convertAttributeType(attributeType);
    attribute.location = glGetAttribLocation(programID, attributeName);
  }

  delete [] attributeName;

  if (!checkGL("Failed to retrieve attributes for program \'%s\'",
               getPath().asString().c_str()))
  {
    return false;
  }

  return true;
}

void Program::bind()
{
  glUseProgram(programID);

  typedef AttributeList::const_iterator It;

  for (It a = attributes.begin();  a != attributes.end();  a++)
    glEnableVertexAttribArray(a->location);
}

void Program::unbind()
{
  typedef AttributeList::const_iterator It;

  for (It a = attributes.begin();  a != attributes.end();  a++)
    glDisableVertexAttribArray(a->location);
}

Program& Program::operator = (const Program& source)
{
  return *this;
}

bool Program::isValid() const
{
  glValidateProgram(programID);

  int status;
  glGetProgramiv(programID, GL_VALIDATE_STATUS, &status);
  if (!status)
  {
    String infoLog = getProgramInfoLog(programID);
    logError("Failed to validate program \'%s\':\n%s",
             path.asString().c_str(),
             infoLog.c_str());

    return false;
  }

  return true;
}

///////////////////////////////////////////////////////////////////////

void ProgramInterface::addSampler(const char* name, Sampler::Type type)
{
  samplers.push_back(SamplerList::value_type(name, type));
}

void ProgramInterface::addUniform(const char* name, Uniform::Type type)
{
  uniforms.push_back(UniformList::value_type(name, type));
}

void ProgramInterface::addAttribute(const char* name, Attribute::Type type)
{
  attributes.push_back(AttributeList::value_type(name, type));
}

bool ProgramInterface::matches(const Program& program, bool verbose) const
{
  for (size_t i = 0;  i < samplers.size();  i++)
  {
    const SamplerList::value_type& entry = samplers[i];

    const Sampler* sampler = program.findSampler(entry.first.c_str());
    if (!sampler)
    {
      if (verbose)
      {
        logError("Sampler \'%s\' missing in program \'%s\'",
                 entry.first.c_str(),
                 program.getPath().asString().c_str());
      }

      return false;
    }

    if (sampler->getType() != entry.second)
    {
      if (verbose)
      {
        logError("Sampler \'%s\' in program \'%s\' has incorrect type; should be \'%s\'",
                 entry.first.c_str(),
                 program.getPath().asString().c_str(),
                 Sampler::getTypeName(entry.second));
      }

      return false;
    }
  }

  for (size_t i = 0;  i < uniforms.size();  i++)
  {
    const UniformList::value_type& entry = uniforms[i];

    const Uniform* uniform = program.findUniform(entry.first.c_str());
    if (!uniform)
    {
      if (verbose)
      {
        logError("Uniform \'%s\' missing in program \'%s\'",
                 entry.first.c_str(),
                 program.getPath().asString().c_str());
      }

      return false;
    }

    if (uniform->getType() != entry.second)
    {
      if (verbose)
      {
        logError("Uniform \'%s\' in program \'%s\' has incorrect type; should be \'%s\'",
                 entry.first.c_str(),
                 program.getPath().asString().c_str(),
                 Uniform::getTypeName(entry.second));
      }

      return false;
    }
  }

  for (size_t i = 0;  i < attributes.size();  i++)
  {
    const AttributeList::value_type& entry = attributes[i];

    const Attribute* attribute = program.findAttribute(entry.first.c_str());
    if (!attribute)
    {
      if (verbose)
      {
        logError("Attribute \'%s\' missing in program \'%s\'",
                 entry.first.c_str(),
                 program.getPath().asString().c_str());
      }

      return false;
    }

    if (attribute->getType() != entry.second)
    {
      if (verbose)
      {
        logError("Attribute \'%s\' in program \'%s\' has incorrect type; should be \'%s\'",
                 entry.first.c_str(),
                 program.getPath().asString().c_str(),
                 Attribute::getTypeName(entry.second));
      }

      return false;
    }
  }

  return true;
}

bool ProgramInterface::matches(const VertexFormat& format, bool verbose) const
{
  if (format.getComponentCount() != attributes.size())
    return false;

  for (size_t i = 0;  i < attributes.size();  i++)
  {
    const AttributeList::value_type& entry = attributes[i];

    const VertexComponent* component = format.findComponent(entry.first.c_str());
    if (!component)
      return false;

    if (component->getType() != VertexComponent::FLOAT32)
      return false;

    if ((component->getElementCount() == 1 && entry.second != Attribute::FLOAT) ||
        (component->getElementCount() == 2 && entry.second != Attribute::VEC2) ||
        (component->getElementCount() == 3 && entry.second != Attribute::VEC3) ||
        (component->getElementCount() == 4 && entry.second != Attribute::VEC4))
    {
      return false;
    }
  }

  return true;
}

///////////////////////////////////////////////////////////////////////

ProgramReader::ProgramReader(Context& initContext):
  ResourceReader(initContext.getIndex()),
  context(initContext),
  info(initContext.getIndex())
{
}

Ref<Program> ProgramReader::read(const Path& path)
{
  if (Resource* cache = getIndex().findResource(path))
    return dynamic_cast<Program*>(cache);

  info.path = path;

  std::ifstream stream;
  if (!getIndex().openFile(stream, info.path))
    return NULL;

  if (!XML::Reader::read(stream))
  {
    shaders.clear();
    program = NULL;
    return NULL;
  }

  shaders.clear();

  if (!program)
  {
    logError("Failed to load program specification \'%s\'",
             path.asString().c_str());

    return NULL;
  }

  return program.detachObject();
}

bool ProgramReader::onBeginElement(const String& name)
{
  if (name == "program")
  {
    if (program)
    {
      logError("Only one shader program per file allowed");
      return false;
    }

    const unsigned int version = readInteger("version");
    if (version != PROGRAM_XML_VERSION)
    {
      logError("Shader program XML format version mismatch");
      return false;
    }

    return true;
  }

  if (name == "vertex") return shaderElement(name);
  if (name == "control") return shaderElement(name);
  if (name == "evaluation") return shaderElement(name);
  if (name == "geometry") return shaderElement(name);
  if (name == "fragment") return shaderElement(name);

  logWarning("Unknown element '%s' in program XML", name.c_str());

  return true;
}

bool ProgramReader::shaderElement(const String& name)
{
  if (shaders.count(name))
  {
    logError("Program specification \'%s\' contains more than one %s shaders",
             info.path.asString().c_str(),
             name.c_str());
    return false;
  }

  Path path(readString("path"));
  if (path.isEmpty())
  {
    logError("Path in %s shader program \'%s\' is empty",
             name.c_str(),
             info.path.asString().c_str());
    return true;
  }

  String text;
  if (!readTextFile(getIndex(), text, path))
  {
    logError("Cannot find %s shader \'%s\' for shader program \'%s\'",
             name.c_str(),
             path.asString().c_str(),
             info.path.asString().c_str());
    return false;
  }

  shaders[name] = Shader(text.c_str(), path);

  const unsigned int version = readInteger("glsl-version");
  if (version >= 100) shaders[name].version = version;

  return true;
}

bool ProgramReader::onEndElement(const String& name)
{
  if (name == "program")
  {
    if (shaders["vertex"].empty())
    {
      logError("Vertex shader missing for program \'%s\'",
               info.path.asString().c_str());
      return false;
    }

    if (shaders["fragment"].empty())
    {
      logError("Fragment shader missing for program \'%s\'",
               info.path.asString().c_str());
      return false;
    }

    bool hasGeom = !shaders["geometry"].empty();
    bool hasTessCtrl = !shaders["control"].empty();
    bool hasTessEval = !shaders["evaluation"].empty();
    if ((hasTessCtrl && !hasTessEval) || (!hasTessCtrl && hasTessEval))
    {
      logError("Both (or neither) tessellation control and evaluation shader are required in program \'%s\'",
               info.path.asString().c_str());
      return false;
    }

    if (hasGeom && hasTessCtrl && hasTessEval)
      program = Program::create(info, context, shaders["vertex"], shaders["fragment"], shaders["geometry"], shaders["control"], shaders["evaluation"]);
    else if (hasTessCtrl && hasTessEval)
      program = Program::create(info, context, shaders["vertex"], shaders["fragment"], shaders["control"], shaders["evaluation"]);
    else if (hasGeom)
      program = Program::create(info, context, shaders["vertex"], shaders["fragment"], shaders["geometry"]);
    else
      program = Program::create(info, context, shaders["vertex"], shaders["fragment"]);

    if (!program)
      return false;

    shaders.clear();

    return true;
  }

  return true;
}

///////////////////////////////////////////////////////////////////////

  } /*namespace GL*/
} /*namespace wendy*/

///////////////////////////////////////////////////////////////////////<|MERGE_RESOLUTION|>--- conflicted
+++ resolved
@@ -245,34 +245,23 @@
 
   GLint length;
   glGetShaderiv(shaderID, GL_INFO_LOG_LENGTH, &length);
-<<<<<<< HEAD
+
   String infoLog;
+
   if (length > 0)
   {
     infoLog.resize(length);
     glGetShaderInfoLog(shaderID, length, NULL, &infoLog[0]);
   }
+
   if (!status)
   {
     if (length > 0)
-=======
-
-  String infoLog;
-
-  if (length > 0)
-  {
-    infoLog.resize(length);
-    glGetShaderInfoLog(shaderID, length, NULL, &infoLog[0]);
-  }
-
-  if (!status)
-  {
-    if (length > 0)
-    {
->>>>>>> bf0b42e5
+    {
       logError("Failed to compile shader \'%s\':\n%s",
                shader.path.asString().c_str(),
                infoLog.c_str());
+    }
     else
       checkGL("Failed to compile shader \'%s\'", shader.path.asString().c_str());
 
@@ -844,11 +833,7 @@
 
   int status;
   glGetProgramiv(programID, GL_LINK_STATUS, &status);
-<<<<<<< HEAD
-  String infoLog = getProgramInfoLog(programID);
-=======
-
->>>>>>> bf0b42e5
+
   if (!status)
   {
     logError("Failed to link program \'%s\':\n%s",
