--- conflicted
+++ resolved
@@ -323,15 +323,8 @@
   if (not GLEW_EXT_framebuffer_object)
     return true;
 
-<<<<<<< HEAD
-    return false;
-  }
-
-  return true;
-=======
   // TODO: Implement check.
   return false;
->>>>>>> 49e91aaf
 }
 
 unsigned int TextureCanvas::getPhysicalWidth(void) const
