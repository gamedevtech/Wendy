--- conflicted
+++ resolved
@@ -8,16 +8,8 @@
 set(GLFW_VERSION "${GLFW_VERSION_MAJOR}.${GLFW_VERSION_MINOR}")
 set(GLFW_VERSION_FULL "${GLFW_VERSION}.${GLFW_VERSION_PATCH}${GLFW_VERSION_EXTRA}")
 
-<<<<<<< HEAD
-set(glfw_SOURCES ${glfw_SOURCE_DIR}/GL/glfw3.h ${glfw_BINARY_DIR}/config.h
-                 internal.h fullscreen.c gamma.c init.c input.c joystick.c
-                 opengl.c time.c window.c)
-=======
-set(glfw_HEADERS ${glfw_SOURCE_DIR}/GL/glfw3.h ${glfw_BINARY_DIR}/config.h
-                 internal.h)
-set(glfw_SOURCES error.c fullscreen.c gamma.c init.c
-                 input.c joystick.c opengl.c time.c window.c)
->>>>>>> 8e285dc4
+set(glfw_HEADERS ${glfw_SOURCE_DIR}/GL/glfw3.h ${glfw_BINARY_DIR}/config.h internal.h)
+set(glfw_SOURCES fullscreen.c gamma.c init.c input.c joystick.c opengl.c time.c window.c)
 
 if (APPLE)
 
@@ -29,15 +21,8 @@
   find_library(COCOA_FRAMEWORK Cocoa)
   list(APPEND glfw_LIBRARIES ${COCOA_FRAMEWORK})
 
-<<<<<<< HEAD
-  list(APPEND glfw_SOURCES cocoa_platform.h cocoa_clipboard.m cocoa_fullscreen.m
-                           cocoa_gamma.c cocoa_init.m cocoa_input.m
-                           cocoa_joystick.m cocoa_native.m cocoa_opengl.m cocoa_time.c
-                           cocoa_window.m)
-=======
   find_library(IOKIT_FRAMEWORK IOKit)
   list(APPEND glfw_LIBRARIES ${IOKIT_FRAMEWORK})
->>>>>>> 8e285dc4
 
   list(APPEND glfw_HEADERS cocoa_platform.h)
   list(APPEND glfw_SOURCES cocoa_clipboard.m cocoa_fullscreen.m cocoa_gamma.c
