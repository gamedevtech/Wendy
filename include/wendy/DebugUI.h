///////////////////////////////////////////////////////////////////////
// Wendy debug interface
// Copyright (c) 2011 Camilla Berglund <elmindreda@elmindreda.org>
//
// This software is provided 'as-is', without any express or implied
// warranty. In no event will the authors be held liable for any
// damages arising from the use of this software.
//
// Permission is granted to anyone to use this software for any
// purpose, including commercial applications, and to alter it and
// redistribute it freely, subject to the following restrictions:
//
//  1. The origin of this software must not be misrepresented; you
//     must not claim that you wrote the original software. If you use
//     this software in a product, an acknowledgment in the product
//     documentation would be appreciated but is not required.
//
//  2. Altered source versions must be plainly marked as such, and
//     must not be misrepresented as being the original software.
//
//  3. This notice may not be removed or altered from any source
//     distribution.
//
///////////////////////////////////////////////////////////////////////
#ifndef WENDY_DEBUGUI_H
#define WENDY_DEBUGUI_H
///////////////////////////////////////////////////////////////////////

namespace wendy
{
  namespace debug
  {

///////////////////////////////////////////////////////////////////////

class Panel : public UI::Widget
{
public:
  Panel(UI::Layer& layer);
private:
  void draw() const;
};

///////////////////////////////////////////////////////////////////////

class Interface : public UI::Layer
{
public:
  Interface(input::Context& context, UI::Drawer& drawer);
  void update();
  void draw();
private:
  enum Item
  {
<<<<<<< HEAD
    ITEM_FRAMERATE,
    ITEM_STATECHANGES,
    ITEM_OPERATIONS,
    ITEM_VERTICES,
    ITEM_POINTS,
    ITEM_LINES,
    ITEM_TRIANGLES,
    ITEM_TEXTURES,
    ITEM_VERTEXBUFFERS,
    ITEM_INDEXBUFFERS,
    ITEM_RENDERBUFFERS,
    ITEM_PROGRAMS,
    ITEM_COUNT,
=======
    LABEL_FRAMERATE,
    LABEL_STATECHANGES,
    LABEL_OPERATIONS,
    LABEL_VERTICES,
    LABEL_POINTS,
    LABEL_LINES,
    LABEL_TRIANGLES,
    LABEL_COUNT
>>>>>>> 2ef59b47
  };
  void updateCountItem(Item item, const char* unit, size_t count);
  void updateCountSizeItem(Item item, const char* unit, size_t count, size_t size);
  Panel* root;
  UI::Label* labels[ITEM_COUNT];
};

///////////////////////////////////////////////////////////////////////

  } /*namespace debug*/
} /*namespace wendy*/

///////////////////////////////////////////////////////////////////////
#endif /*WENDY_DEBUGUI_H*/
///////////////////////////////////////////////////////////////////////<|MERGE_RESOLUTION|>--- conflicted
+++ resolved
@@ -52,7 +52,6 @@
 private:
   enum Item
   {
-<<<<<<< HEAD
     ITEM_FRAMERATE,
     ITEM_STATECHANGES,
     ITEM_OPERATIONS,
@@ -65,17 +64,7 @@
     ITEM_INDEXBUFFERS,
     ITEM_RENDERBUFFERS,
     ITEM_PROGRAMS,
-    ITEM_COUNT,
-=======
-    LABEL_FRAMERATE,
-    LABEL_STATECHANGES,
-    LABEL_OPERATIONS,
-    LABEL_VERTICES,
-    LABEL_POINTS,
-    LABEL_LINES,
-    LABEL_TRIANGLES,
-    LABEL_COUNT
->>>>>>> 2ef59b47
+    ITEM_COUNT
   };
   void updateCountItem(Item item, const char* unit, size_t count);
   void updateCountSizeItem(Item item, const char* unit, size_t count, size_t size);
